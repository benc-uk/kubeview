<template>
  <div class="app">
    <b-navbar toggleable="md" type="dark" variant="light">
      <b-navbar-toggle target="nav_collapse"></b-navbar-toggle>

-     <b-navbar-brand class="logoText"><img src="./assets/logo.png" class="logo"> &nbsp;Labs</b-navbar-brand>

      <b-collapse is-nav id="nav_collapse">
        <b-navbar-nav>
          <b-form-input 
           @change="changeNS" 
           @blur="$event.target.value = namespace"
           @focus="$event.target.value = '';" 
           list="ns-list" ref="ns" :text="namespace" :value="namespace"></b-form-input>

          <!-- <b-dropdown :text="namespace" variant="info">
            <b-dropdown-header>Pick namespace to show</b-dropdown-header>
            <b-dropdown-item @click="filter = ''; namespace = ns.metadata.name" v-for="ns in namespaces" :key="ns.metadata.uid" >{{ ns.metadata.name }}</b-dropdown-item>
          </b-dropdown>&nbsp;&nbsp; -->

            <datalist id="ns-list">
              <option v-for="ns in namespaces" :key="ns.metadata.uid" >{{ ns.metadata.name }}</option>
            </datalist>
        </b-navbar-nav>

        <b-navbar-nav>
          <b-form-input v-model="filter" @keyup.enter="$refs.viewer.refreshData(false)" class="filterBox" placeholder="filter..."></b-form-input>&nbsp;&nbsp;
          <b-button variant="info" @click="$refs.viewer.refreshData(false)">Refresh</b-button> &nbsp;&nbsp;
        </b-navbar-nav>

        <b-navbar-nav>
          <b-dropdown split :text="autoRefreshText" split-variant="light" variant="info">
            <b-dropdown-item @click="autoRefresh=0">Off</b-dropdown-item>
<<<<<<< HEAD
            <b-dropdown-item @click="autoRefresh=2">2 secs</b-dropdown-item>
=======
>>>>>>> 8f520ccb
            <b-dropdown-item @click="autoRefresh=5">5 secs</b-dropdown-item>
            <b-dropdown-item @click="autoRefresh=10">10 secs</b-dropdown-item>
            <b-dropdown-item @click="autoRefresh=15">15 secs</b-dropdown-item>
            <b-dropdown-item @click="autoRefresh=30">30 secs</b-dropdown-item>
            <b-dropdown-item @click="autoRefresh=60">60 secs</b-dropdown-item>
          </b-dropdown>
        </b-navbar-nav>                  

        <b-navbar-nav>
          <b-dropdown split :text="displayModeText" split-variant="light" variant="info">
            <b-dropdown-item @click="displayMode=0">Deployment</b-dropdown-item>
            <b-dropdown-item @click="displayMode=1">Network</b-dropdown-item>
            <b-dropdown-item @click="displayMode=2">Mixed</b-dropdown-item>
          </b-dropdown>
        </b-navbar-nav>                  
      </b-collapse>

      <b-navbar-nav class="ml-auto">
        <b-button variant="primary" v-b-modal.aboutModal>About</b-button>
      </b-navbar-nav>
    </b-navbar>

    <viewer :namespace="namespace" :filter="filter" :autoRefresh="autoRefresh" :displayMode="displayMode" ref="viewer"></viewer>

    <b-modal id="aboutModal" title="About" header-bg-variant="info" header-text-variant="dark" ok-only>
      <div class="text-center">
        <img src="./assets/logo.png" width="100" />
      <p>
        CLVR Kubernetes Visualization tool<br/>
        Based on Kubeview by Ben Coleman
      </p>
      <b-button href="https://github.com/benc-uk/kubeview" target="_blank" variant="primary">GitHub Project</b-button>
      </div>
    </b-modal>
  </div>
</template>

<script>
import Viewer from './components/Viewer.vue'
import apiMixin from "./mixins/api.js";

export default {
  mixins: [ apiMixin ],

  components: {
    Viewer
  },

  computed: {
    autoRefreshText() {
      return this.autoRefresh ? `Refresh: ${this.autoRefresh} secs` : "Refresh: Off" 
    },
    displayModeText() {
      let mode = ['Deployment','Network', 'Mixed']
      return `Mode: ${mode[this.displayMode]}`
    }
  },

  data() {
    return {
      namespace: "default",
      namespaces: [],
      filter: "",
      version: require('../package.json').version,
      autoRefresh: -1,
      displayMode: 0
    }
  },

  methods: {
    changeNS: function(evt) {
      this.filter = ''; 
      this.namespace = evt;
      this.$refs.ns.blur();
    }
  },

  mounted() {
    this.apiGetNamespaces()
    .then(data => {
      this.namespaces = data
    })

<<<<<<< HEAD
    this.autoRefresh = 2
=======
    this.autoRefresh = 10
    this.displayMode = 0
>>>>>>> 8f520ccb
  }
}
</script>

<style>
  body, html, .app {
    margin: 0;
    padding: 0;
    height: 100%
  }
  .logo {
    height: 45px;
  }
  .logoText {
    font-size: 30px !important;
  }
  .filterBox {
    font-size: 120%;
    width: 100px;
  }
</style><|MERGE_RESOLUTION|>--- conflicted
+++ resolved
@@ -31,10 +31,7 @@
         <b-navbar-nav>
           <b-dropdown split :text="autoRefreshText" split-variant="light" variant="info">
             <b-dropdown-item @click="autoRefresh=0">Off</b-dropdown-item>
-<<<<<<< HEAD
             <b-dropdown-item @click="autoRefresh=2">2 secs</b-dropdown-item>
-=======
->>>>>>> 8f520ccb
             <b-dropdown-item @click="autoRefresh=5">5 secs</b-dropdown-item>
             <b-dropdown-item @click="autoRefresh=10">10 secs</b-dropdown-item>
             <b-dropdown-item @click="autoRefresh=15">15 secs</b-dropdown-item>
@@ -118,12 +115,8 @@
       this.namespaces = data
     })
 
-<<<<<<< HEAD
     this.autoRefresh = 2
-=======
-    this.autoRefresh = 10
     this.displayMode = 0
->>>>>>> 8f520ccb
   }
 }
 </script>
