--- conflicted
+++ resolved
@@ -6,21 +6,6 @@
 //
 
 import (
-<<<<<<< HEAD
-	"encoding/json"
-	"log"
-	"net/http"
-	"os"
-	"runtime"
-
-	"github.com/gorilla/mux"
-
-	appsv1 "k8s.io/api/apps/v1"
-	autoscalingv1 "k8s.io/api/autoscaling/v1"
-	apiv1 "k8s.io/api/core/v1"
-	v1beta1 "k8s.io/api/extensions/v1beta1"
-	metav1 "k8s.io/apimachinery/pkg/apis/meta/v1"
-=======
   "encoding/json"
   "net/http"
   "bytes"
@@ -31,10 +16,13 @@
   "github.com/gorilla/mux"
 
   appsv1 "k8s.io/api/apps/v1"
+  autoscalingv1 "k8s.io/api/autoscaling/v1"
   apiv1 "k8s.io/api/core/v1"
   v1beta1 "k8s.io/api/extensions/v1beta1"
   metav1 "k8s.io/apimachinery/pkg/apis/meta/v1"
->>>>>>> 8f520ccb
+
+
+  _ "k8s.io/client-go/plugin/pkg/client/auth/gcp"
 )
 
 //
@@ -94,19 +82,6 @@
 
 // Data struct to hold our returned data
 type scrapeData struct {
-<<<<<<< HEAD
-	Pods                   []apiv1.Pod                             `json:"pods"`
-	Services               []apiv1.Service                         `json:"services"`
-	Endpoints              []apiv1.Endpoints                       `json:"endpoints"`
-	PersistentVolumes      []apiv1.PersistentVolume                `json:"persistentvolumes"`
-	PersistentVolumeClaims []apiv1.PersistentVolumeClaim           `json:"persistentvolumeclaims"`
-	Deployments            []appsv1.Deployment                     `json:"deployments"`
-	DaemonSets             []appsv1.DaemonSet                      `json:"daemonsets"`
-	ReplicaSets            []appsv1.ReplicaSet                     `json:"replicasets"`
-	StatefulSets           []appsv1.StatefulSet                    `json:"statefulsets"`
-	Ingresses              []v1beta1.Ingress                       `json:"ingresses"`
-	AutoscalingGroups      []autoscalingv1.HorizontalPodAutoscaler `json:"autoscalinggroups"`
-=======
 	Pods                   []apiv1.Pod                   `json:"pods"`
 	Services               []apiv1.Service               `json:"services"`
 	Endpoints              []apiv1.Endpoints             `json:"endpoints"`
@@ -118,8 +93,8 @@
 	StatefulSets           []appsv1.StatefulSet          `json:"statefulsets"`
 	Ingresses              []v1beta1.Ingress             `json:"ingresses"`
 	Nodes                  []apiv1.Node                  `json:"nodes"`
-
->>>>>>> 8f520ccb
+	AutoscalingGroups      []autoscalingv1.HorizontalPodAutoscaler `json:"autoscalinggroups"`
+
 }
 
 type Log struct { 
@@ -248,11 +223,12 @@
 		deploymentsList, _ := clientset.AppsV1().Deployments(namespace).List(metav1.ListOptions{})
 		deploymentsChan <- deploymentsList
         }()
-
-<<<<<<< HEAD
-	autoscalinggroups, err := clientset.AutoscalingV1().HorizontalPodAutoscalers(namespace).List(metav1.ListOptions{})
-
-=======
+	autoscalinggroupsChan := make(chan *autoscalingv1.HorizontalPodAutoscalerList)
+	go func(){
+		asgList, _ := clientset.AutoscalingV1().HorizontalPodAutoscalers(namespace).List(metav1.ListOptions{})
+		autoscalinggroupsChan <- asgList
+		}()
+	
 	daemonsetsChan := make(chan *appsv1.DaemonSetList)
 	go func(){
 		daemonsetsList, _ := clientset.AppsV1().DaemonSets(namespace).List(metav1.ListOptions{})
@@ -300,7 +276,6 @@
 	// nodes, err := clientset.CoreV1().Nodes().List(metav1.ListOptions{})
 
 	/*
->>>>>>> 8f520ccb
 	if err != nil {
 		log.Println("### Kubernetes API error", err.Error())
 		http.Error(w, err.Error(), http.StatusInternalServerError)
@@ -317,6 +292,7 @@
 	replicasets := <-replicasetsChan
 	statefulsets := <-statefulsetsChan
 	ingresses := <-ingressesChan
+	autoscalinggroups := <-autoscalinggroupsChan
 	nodes := <-nodesChan
 
 	scrapeResult := scrapeData{
@@ -330,11 +306,9 @@
 		ReplicaSets:            replicasets.Items,
 		StatefulSets:           statefulsets.Items,
 		Ingresses:              ingresses.Items,
-<<<<<<< HEAD
+		Nodes:                  nodes.Items,
 		AutoscalingGroups:      autoscalinggroups.Items,
-=======
-		Nodes:                  nodes.Items,
->>>>>>> 8f520ccb
+
 	}
 
 	scrapeResultJSON, _ := json.Marshal(scrapeResult)
